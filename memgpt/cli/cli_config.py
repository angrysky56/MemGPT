--- conflicted
+++ resolved
@@ -450,34 +450,6 @@
 
     # Will pre-populate with defaults, or what the user previously set
     config = MemGPTConfig.load()
-<<<<<<< HEAD
-    model_endpoint_type, model_endpoint = configure_llm_endpoint(config)
-    model, model_wrapper, context_window = configure_model(config, model_endpoint_type)
-    embedding_endpoint_type, embedding_endpoint, embedding_dim, embedding_model = configure_embedding_endpoint(config)
-    default_preset, default_persona, default_human, default_agent = configure_cli(config)
-    archival_storage_type, archival_storage_uri, archival_storage_path = configure_archival_storage(config)
-    recall_storage_type, recall_storage_uri, recall_storage_path = configure_recall_storage(config)
-
-    # check credentials
-    azure_creds = get_azure_credentials()
-    # azure_key, azure_endpoint, azure_version, azure_deployment, azure_embedding_deployment = get_azure_credentials()
-    openai_key = get_openai_credentials()
-    if model_endpoint_type == "azure" or embedding_endpoint_type == "azure":
-        if all([azure_creds["azure_key"], azure_creds["azure_endpoint"], azure_creds["azure_version"]]):
-            print(f"Using Microsoft endpoint {azure_creds['azure_endpoint']}.")
-            # Deployment can optionally customize your endpoint model name
-            if all([azure_creds["azure_deployment"], azure_creds["azure_embedding_deployment"]]):
-                print(f"Using deployment id {azure_creds['azure_deployment']}")
-        else:
-            raise ValueError(
-                "Missing environment variables for Azure (see https://memgpt.readthedocs.io/en/latest/endpoints/#azure). Please set then run `memgpt configure` again."
-            )
-    if model_endpoint_type == "openai" or embedding_endpoint_type == "openai":
-        if not openai_key:
-            raise ValueError(
-                "Missing environment variables for OpenAI (see https://memgpt.readthedocs.io/en/latest/endpoints/#openai). Please set them and run `memgpt configure` again."
-            )
-=======
     try:
         model_endpoint_type, model_endpoint = configure_llm_endpoint(config)
         model, model_wrapper, context_window = configure_model(
@@ -489,7 +461,6 @@
     except ValueError as e:
         typer.secho(str(e), fg=typer.colors.RED)
         return
->>>>>>> ca8b9ded
 
     config = MemGPTConfig(
         # model configs
